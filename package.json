{
	"name": "gemini-next-web",
	"version": "0.1.0",
	"private": true,
	"author": {
		"name": "dogtiti",
		"email": "dogtiti921@gmail.com",
		"url": "https://github.com/dogtiti"
	},
	"license": "MIT",
	"homepage": "https://github.com/Dogtiti/GeminiNextWeb#readme",
	"repository": {
		"type": "git",
		"url": "git+https://github.com/Dogtiti/GeminiNextWeb.git"
	},
	"bugs": {
		"url": "https://github.com/Dogtiti/GeminiNextWeb/issues"
	},
	"keywords": [
		"gemini",
		"chatbot",
		"next.js",
		"react",
		"typescript"
	],
	"scripts": {
		"dev": "next dev",
		"build": "next build",
		"start": "next start",
		"lint": "next lint"
	},
	"dependencies": {
		"@ant-design/icons": "^5.5.2",
		"@ant-design/nextjs-registry": "^1.0.2",
		"@ant-design/x": "^1.0.2",
<<<<<<< HEAD
		"@google/generative-ai": "^0.21.0",
=======
		"ahooks": "^3.8.4",
>>>>>>> 3d183838
		"antd": "^5.22.5",
		"clsx": "^2.1.1",
		"eventemitter3": "^5.0.1",
		"lodash": "^4.17.21",
		"next": "14.2.20",
		"react": "^18",
		"react-dom": "^18"
	},
	"devDependencies": {
		"@types/node": "^20",
		"@types/react": "^18",
		"@types/react-dom": "^18",
		"eslint": "^8",
		"eslint-config-next": "14.2.20",
		"postcss": "^8",
		"tailwindcss": "^3.4.1",
		"typescript": "^5"
	}
}<|MERGE_RESOLUTION|>--- conflicted
+++ resolved
@@ -33,11 +33,8 @@
 		"@ant-design/icons": "^5.5.2",
 		"@ant-design/nextjs-registry": "^1.0.2",
 		"@ant-design/x": "^1.0.2",
-<<<<<<< HEAD
 		"@google/generative-ai": "^0.21.0",
-=======
 		"ahooks": "^3.8.4",
->>>>>>> 3d183838
 		"antd": "^5.22.5",
 		"clsx": "^2.1.1",
 		"eventemitter3": "^5.0.1",
