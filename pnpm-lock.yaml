--- conflicted
+++ resolved
@@ -17,15 +17,12 @@
       '@ant-design/x':
         specifier: ^1.0.2
         version: 1.0.2(antd@5.22.5(react-dom@18.3.1(react@18.3.1))(react@18.3.1))(react-dom@18.3.1(react@18.3.1))(react@18.3.1)
-<<<<<<< HEAD
       '@google/generative-ai':
         specifier: ^0.21.0
         version: 0.21.0
-=======
       ahooks:
         specifier: ^3.8.4
         version: 3.8.4(react@18.3.1)
->>>>>>> 3d183838
       antd:
         specifier: ^5.22.5
         version: 5.22.5(react-dom@18.3.1(react@18.3.1))(react@18.3.1)
