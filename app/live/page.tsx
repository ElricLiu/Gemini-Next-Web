--- conflicted
+++ resolved
@@ -1,10 +1,6 @@
 'use client';
 import React, { useState, useEffect, useRef, useCallback } from 'react';
-<<<<<<< HEAD
 import { PauseCircleTwoTone, PlayCircleTwoTone } from '@ant-design/icons';
-=======
-import { UserOutlined, PauseCircleTwoTone, PlayCircleTwoTone } from '@ant-design/icons';
->>>>>>> f91da1f6
 import MediaButtons from '@/components/media-buttons';
 import { useLiveAPIContext } from '@/vendor/contexts/LiveAPIContext';
 import { StreamingLog } from '@/vendor/multimodal-live-types';
@@ -50,20 +46,8 @@
 	// either the screen capture, the video or null, if null we hide it
 	const [videoStream, setVideoStream] = useState<MediaStream | null>(null);
 
-<<<<<<< HEAD
 	const { client, config, setConfig, connected, connect, disconnect } =
 		useLiveAPIContext();
-=======
-	const log = useCallback(({ date, type, message }: StreamingLog) => {
-		console.log('log', date, type, message)
-	}, [])
-	useEffect(() => {
-		client.on("log", log);
-		return () => {
-		  client.off("log", log);
-		};
-	}, [client, log]);
->>>>>>> f91da1f6
 
 	const [textInput, setTextInput] = useState('');
 
@@ -80,27 +64,6 @@
 		defaultValue: 'Puck',
 	});
 
-<<<<<<< HEAD
-=======
-	useEffect(() => {
-		if (!connected) return;
-		const speechConfig = {
-			voiceConfig: {
-				prebuiltVoiceConfig: {
-					voiceName: voice
-				}
-			},
-		}
-		const generationConfig = {
-			...config?.generationConfig,
-			speechConfig,
-			responseModalities: outPut
-	    } as any
-		const systemInstruction = prompt ? { parts: [{ text: prompt }] } : undefined
-		setConfig({ ...config, generationConfig, systemInstruction })
-	}, [connected, prompt, model, outPut, voice, config, setConfig])
-
->>>>>>> f91da1f6
 	const [tools, setTools] = useLocalStorageState<ToolsState>('tools', {
 		defaultValue: {
 			codeExecution: false,
@@ -177,6 +140,7 @@
 			? { parts: [{ text: prompt }] }
 			: undefined;
 		setConfig({ ...config, generationConfig, systemInstruction });
+		// eslint-disable-next-line react-hooks/exhaustive-deps
 	}, [connected, prompt, model, outPut, voice]);
 
 	const panelStyle: React.CSSProperties = {
@@ -228,7 +192,6 @@
 										key: 'prompts',
 										label: 'System Instructions',
 										children: (
-<<<<<<< HEAD
 											<Input
 												onChange={(e) =>
 													setPrompt(e.target.value)
@@ -236,9 +199,6 @@
 												value={prompt}
 												placeholder='Optional tone and style instructions for the model'
 											/>
-=======
-											<Input placeholder='Enter your prompt here' value={prompt} onChange={e => setPrompt(e.target.value)}/>
->>>>>>> f91da1f6
 										),
 										style: panelStyle,
 									},
