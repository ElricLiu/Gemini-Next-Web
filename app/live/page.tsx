'use client';
import React, { useState, useEffect, useRef, useCallback } from 'react';
<<<<<<< HEAD
import { PauseCircleTwoTone, PlayCircleTwoTone, UserOutlined, RobotOutlined } from '@ant-design/icons';
=======
import { PauseCircleOutlined, PoweroffOutlined } from '@ant-design/icons';
>>>>>>> 080b7b04
import MediaButtons from '@/components/media-buttons';
import { useLiveAPIContext } from '@/vendor/contexts/LiveAPIContext';
import { RealtimeInputMessage, ClientContentMessage, ServerContentMessage } from '@/vendor/multimodal-live-types';
import { base64ToArrayBuffer, base64sToArrayBuffer, pcmBufferToBlob } from '@/vendor/lib/utils';

import {
	Button,
	Layout,
	theme,
	Collapse,
	Input,
	Flex,
	Select,
	Tag,
	Checkbox,
} from 'antd';
import { Sender, Bubble } from '@ant-design/x';
import { useLocalStorageState } from 'ahooks';
import FieldItem from '@/components/field-item';
import GeminiIcon from '@/app/icon/google-gemini-icon.svg';
import Image from 'next/image';

const { Header, Content } = Layout;

interface ToolsState {
	codeExecution: boolean;
	functionCalling: boolean;
	automaticFunctionResponse: boolean;
	grounding: boolean;
}

const fooAvatar: React.CSSProperties = {
	color: '#f56a00',
	backgroundColor: '#fde3cf',
};

const barAvatar: React.CSSProperties = {
	color: '#fff',
	backgroundColor: '#1677ff',
};

const LivePage = () => {
	const {
		token: {
			colorBgLayout,
			colorFillAlter,
			borderRadiusLG,
			colorBgContainer,
		},
	} = theme.useToken();
	const videoRef = useRef<HTMLVideoElement>(null);
	// either the screen capture, the video or null, if null we hide it
	const [videoStream, setVideoStream] = useState<MediaStream | null>(null);

	const { client, config, setConfig, connected, connect, disconnect, currentBotMessage, currentUserMessage } =
		useLiveAPIContext();

	const [textInput, setTextInput] = useState('');

	const [prompt, setPrompt] = useLocalStorageState('prompt', {
		defaultValue: '',
	});
	const [model, setModel] = useLocalStorageState('model', {
		defaultValue: 'gemini-2.0-flash-exp',
	});
	const [outPut, setOutPut] = useLocalStorageState('output', {
		defaultValue: 'audio',
	});
	const [voice, setVoice] = useLocalStorageState('voice', {
		defaultValue: 'Puck',
	});

	const [tools, setTools] = useLocalStorageState<ToolsState>('tools', {
		defaultValue: {
			codeExecution: false,
			functionCalling: false,
			automaticFunctionResponse: false,
			grounding: false,
		},
	});

	const [toolsPaneActive, setToolsPaneActive] = useLocalStorageState<
		string[]
	>('tools-pane-active', {
		defaultValue: [],
	});

	type MessgeType = RealtimeInputMessage & ClientContentMessage | ServerContentMessage | null

	const [messages, setMessages] = useState<MessgeType[]>([]);

	const handleSubmit = () => {
		client.send([{ text: textInput }]);
		setTextInput('');
	};

	useEffect(() => {
		console.log('currentBotMessage', currentBotMessage)
		if (currentBotMessage) {
			setMessages((messages) => {
				if (messages.filter(m => m?.id === currentBotMessage?.id).length > 0){
					return messages.map(m => m?.id === currentBotMessage?.id ? currentBotMessage : m)
				} else {
					return [...messages, currentBotMessage]
				}
			})
		}
	}, [currentBotMessage])

	useEffect(() => {
		console.log('currentUserMessage', currentUserMessage)
		if (currentUserMessage) {
			setMessages((messages) => {
				if (messages.filter(m => m?.id === currentUserMessage?.id).length > 0){
					return messages.map(m => m?.id === currentUserMessage?.id ? currentUserMessage : m)
				} else {
					return [...messages, currentUserMessage]
				}
			})
		}
	}, [currentUserMessage])

	console.log('messages', messages)

	useEffect(() => {
		// if (!connected) return;
		const speechConfig = {
			voiceConfig: {
				prebuiltVoiceConfig: {
					voiceName: voice,
				},
			},
		};
		const generationConfig = {
			...config?.generationConfig,
			speechConfig,
			responseModalities: outPut,
		} as typeof config.generationConfig;
		const systemInstruction = prompt
			? { parts: [{ text: prompt }] }
			: undefined;
		setConfig({ ...config, generationConfig, systemInstruction });
		// eslint-disable-next-line react-hooks/exhaustive-deps
	}, [connected, prompt, model, outPut, voice]);

	const panelStyle: React.CSSProperties = {
		background: colorFillAlter,
		borderRadius: borderRadiusLG,
		border: 'none',
	};

	const handleDisconnect = () => {
		setVideoStream(null); // 关闭视频预览
		disconnect();
	};

	return (
		<Layout
			style={{
				height: '100vh',
			}}
		>
			<Header
				style={{
					padding: '0 12px 0 24px',
					background: colorBgLayout,
					fontSize: 22,
					fontWeight: 500,
				}}
			>
				Stream Realtime
			</Header>

			<Content
				style={{
					height: '100%',
					background: colorBgContainer,
					borderRadius: 20,
				}}
			>
				<Flex style={{ height: '100%' }}>
					<Flex
						vertical
						flex={1}
						style={{
							borderRadius: 20,
							background: '#fff',
							position: 'relative',
						}}
					>
						<div className='px-5 py-2'>
							<Collapse
								bordered={false}
								style={{ background: colorBgContainer }}
								items={[
									{
										key: 'prompts',
										label: 'System Instructions',
										children: (
											<Input
												onChange={(e) =>
													setPrompt(e.target.value)
												}
												value={prompt}
												placeholder='Optional tone and style instructions for the model'
											/>
										),
										style: panelStyle,
									},
								]}
							/>
						</div>
						<div
							className='messages'
							style={{
								flex: 1,
								padding: 24,
								overflowY: 'auto',
								boxSizing: 'border-box',
								borderRadius: 20,
							}}
						>
<<<<<<< HEAD
							{messages.map(m => {
								// @ts-ignore
								if (m?.clientContent) {
									return <Bubble
									    key={m?.id}
										placement='end'
										// @ts-ignore
										content={m?.clientContent.turns?.[0]?.parts.map(p => p.text).join('')}
										typing={{ step: 2, interval: 50 }}
										avatar={{
											icon: <UserOutlined />,
											style: fooAvatar,
										}}
									/>
								}
								// @ts-ignore
								if (m?.serverContent) {
									// @ts-ignore
									const content = m?.serverContent.modelTurn?.parts.map(p => p?.text ?? '').join('')
									// @ts-ignore
									const audioParts = m?.serverContent.modelTurn?.parts.filter(p => p?.inlineData)
									let audioComponent = null
									if (audioParts.length) {
										// @ts-ignore
										const base64s = audioParts.map((p) => p.inlineData?.data);
										const buffer = base64sToArrayBuffer(base64s);
										const blob = pcmBufferToBlob(buffer);
										// TODO 这里会影响渲染性能，可以考虑抽到子组件里面？
										const audioUrl = URL.createObjectURL(blob);
										audioComponent = <Bubble
											key={`audio-{m?.id}`}
											placement='start'
											content={<div><audio controls src={audioUrl}></audio></div>}
											avatar={{
												icon: <RobotOutlined />,
												style: barAvatar,
											}}
										/>
									}
									console.log('audioParts', audioParts)
									return (
										<>
											{content ? <Bubble
												key={m?.id}
												placement='start'
												content={content}
												typing={{ step: 10, interval: 50 }}
												avatar={{
													icon: <RobotOutlined />,
													style: barAvatar,
												}}
											/> : null}
											{audioComponent}
										</>
									)  
								}
								return null
							})}
=======
							<Logger logs={messages} />
>>>>>>> 080b7b04
						</div>
						<Flex justify='center'>
							<Button
								color='primary'
								variant={connected ? 'outlined' : 'solid'}
								onClick={connected ? handleDisconnect : connect}
								icon={
									connected ? (
										<PauseCircleOutlined />
									) : (
										<PoweroffOutlined />
									)
								}
							>
								{connected
									? 'Disconnect'
									: 'Click me to start !'}
							</Button>
						</Flex>
						<div
							className='px-5 py-2'
							style={{
								pointerEvents: !connected ? 'none' : 'auto',
							}}
						>
							<Sender
								onChange={setTextInput}
								onSubmit={handleSubmit}
								value={textInput}
								disabled={!connected}
								prefix={
									<MediaButtons
										videoRef={videoRef}
										supportsVideo
										onVideoStreamChange={setVideoStream}
									/>
								}
							/>
							{videoStream ? (
								<video
									style={{
										position: 'absolute',
										top: 70,
										right: 20,
										maxWidth: 300,
										borderRadius: 10,
										border: '1px solid #333',
										display: !videoStream ? 'none' : 'auto',
									}}
									ref={videoRef}
									autoPlay
									playsInline
								/>
							) : null}
						</div>
					</Flex>
					<Flex
						vertical
						gap={32}
						style={{
							width: 250,
							padding: '10px',
							overflowY: 'auto',
							background: colorBgLayout,
						}}
					>
						<div
							style={{
								fontSize: 16,
								fontWeight: 500,
							}}
						>
							Run settings
						</div>
						<FieldItem
							label='Model'
							icon={<Image src={GeminiIcon} alt={'Model'} />}
						>
							<Select
								popupMatchSelectWidth={false}
								onChange={setModel}
								value={model}
								options={[
									{
										value: 'gemini-2.0-flash-exp',
										label: (
											<span>
												<span
													style={{
														marginRight: 8,
													}}
												>
													Gemini 2.0 Flash
													Experimental
												</span>
												<Tag
													style={{
														marginRight: 0,
													}}
													color='#87d068'
												>
													New
												</Tag>
											</span>
										),
									},
								]}
							/>
						</FieldItem>
						<FieldItem label='Output format'>
							<Select
								onChange={setOutPut}
								value={outPut}
								options={[
									{
										value: 'audio',
										label: <span>Audio</span>,
									},
									{
										value: 'text',
										label: <span>Text</span>,
									},
								]}
							/>
						</FieldItem>
						<FieldItem label='Voice'>
							<Select
								onChange={setVoice}
								value={voice}
								options={[
									{
										value: 'Puck',
										label: <span>Puck</span>,
									},
									{
										value: 'Charon',
										label: <span>Charon</span>,
									},
									{
										value: 'Kore',
										label: <span>Kore</span>,
									},
									{
										value: 'Fenrir',
										label: <span>Fenrir</span>,
									},
									{
										value: 'Aoede',
										label: <span>Aoede</span>,
									},
								]}
							/>
						</FieldItem>
						<Collapse
							bordered={false}
							style={{ background: colorBgContainer }}
							activeKey={toolsPaneActive}
							onChange={(keys) =>
								setToolsPaneActive(keys as string[])
							}
							items={[
								{
									key: 'tools',
									label: 'Tools',
									children: (
										<Flex
											vertical
											gap={8}
											style={{
												paddingInlineStart: 24,
											}}
										>
											<FieldItem label='Code Execution'>
												<Checkbox
													onChange={(e) => {
														if (tools) {
															setTools({
																...tools,
																codeExecution:
																	e.target
																		.checked,
															});
														}
													}}
													checked={
														tools?.codeExecution
													}
												/>
											</FieldItem>
											<FieldItem label='Function calling'>
												<Checkbox
													onChange={(e) => {
														if (tools) {
															setTools({
																...tools,
																functionCalling:
																	e.target
																		.checked,
															});
														}
													}}
													checked={
														tools?.functionCalling
													}
												/>
											</FieldItem>
											<FieldItem label='Automatic Function Response'>
												<Checkbox
													onChange={(e) => {
														if (tools) {
															setTools({
																...tools,
																automaticFunctionResponse:
																	e.target
																		.checked,
															});
														}
													}}
													checked={
														tools?.automaticFunctionResponse
													}
												/>
											</FieldItem>
											<FieldItem label='Grounding'>
												<Checkbox
													onChange={(e) => {
														if (tools) {
															setTools({
																...tools,
																grounding:
																	e.target
																		.checked,
															});
														}
													}}
													checked={tools?.grounding}
												/>
											</FieldItem>
										</Flex>
									),
									style: panelStyle,
								},
							]}
						/>
					</Flex>
				</Flex>
			</Content>
		</Layout>
	);
};

export default LivePage;<|MERGE_RESOLUTION|>--- conflicted
+++ resolved
@@ -1,10 +1,7 @@
 'use client';
 import React, { useState, useEffect, useRef, useCallback } from 'react';
-<<<<<<< HEAD
 import { PauseCircleTwoTone, PlayCircleTwoTone, UserOutlined, RobotOutlined } from '@ant-design/icons';
-=======
 import { PauseCircleOutlined, PoweroffOutlined } from '@ant-design/icons';
->>>>>>> 080b7b04
 import MediaButtons from '@/components/media-buttons';
 import { useLiveAPIContext } from '@/vendor/contexts/LiveAPIContext';
 import { RealtimeInputMessage, ClientContentMessage, ServerContentMessage } from '@/vendor/multimodal-live-types';
@@ -227,7 +224,6 @@
 								borderRadius: 20,
 							}}
 						>
-<<<<<<< HEAD
 							{messages.map(m => {
 								// @ts-ignore
 								if (m?.clientContent) {
@@ -286,9 +282,6 @@
 								}
 								return null
 							})}
-=======
-							<Logger logs={messages} />
->>>>>>> 080b7b04
 						</div>
 						<Flex justify='center'>
 							<Button
