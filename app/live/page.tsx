--- conflicted
+++ resolved
@@ -1,16 +1,12 @@
 'use client';
-<<<<<<< HEAD
-import { Layout, theme, Collapse, Input, Flex, Button } from 'antd';
 import React, { useState, useEffect, useRef } from 'react';
-import { Sender } from '@ant-design/x';
-import { Bubble } from '@ant-design/x';
 import { UserOutlined, PauseCircleOutlined, PlayCircleOutlined, PauseCircleTwoTone, PlayCircleTwoTone } from '@ant-design/icons';
 import MediaButtons from '@/components/media-buttons';
 import { useLiveAPIContext } from "@/vendor/contexts/LiveAPIContext";
 import { StreamingLog } from "@/vendor/multimodal-live-types";
 
-=======
 import {
+	Button,
 	Layout,
 	theme,
 	Collapse,
@@ -20,14 +16,11 @@
 	Tag,
 	Checkbox,
 } from 'antd';
-import React, { useState } from 'react';
 import { Sender, Bubble } from '@ant-design/x';
-import { UserOutlined } from '@ant-design/icons';
 import { useLocalStorageState } from 'ahooks';
 import FieldItem from '@/components/field-item';
 import GeminiIcon from '@/app/icon/google-gemini-icon.svg';
 import Image from 'next/image';
->>>>>>> 3d183838
 
 const fooAvatar: React.CSSProperties = {
 	color: '#f56a00',
@@ -61,7 +54,6 @@
 			colorBgContainer,
 		},
 	} = theme.useToken();
-<<<<<<< HEAD
 	const videoRef = useRef<HTMLVideoElement>(null);
     // either the screen capture, the video or null, if null we hide it
     const [videoStream, setVideoStream] = useState<MediaStream | null>(null);
@@ -83,7 +75,6 @@
 	}, [client, log]);
 
 	console.log('video', !connected || !videoRef.current || !videoStream, 'connected', connected, 'videoStream', videoStream)
-=======
 	const [recording, setRecording] = useState(false);
 	const [model, setModel] = useLocalStorageState('model', {
 		defaultValue: 'gemini-2.0-flash-exp',
@@ -112,7 +103,6 @@
 		borderRadius: borderRadiusLG,
 		border: 'none',
 	};
->>>>>>> 3d183838
 
 	return (
 		<Layout
@@ -134,12 +124,9 @@
 			<Content
 				style={{
 					height: '100%',
-<<<<<<< HEAD
 					background: colorBgContainer,
 					borderRadius: 20,
 					position: 'relative'
-=======
->>>>>>> 3d183838
 				}}
 			>
 				<Flex style={{ height: '100%' }}>
@@ -208,20 +195,46 @@
 								/>
 							</Flex>
 						</div>
-						<div className='px-5 py-2'>
+						<Flex justify='center'>
+							<Button
+								type={ connected ? 'primary': 'default' }
+								onClick={connected ? disconnect : connect}
+								icon={connected? <PauseCircleTwoTone /> : <PlayCircleTwoTone /> }
+							/>
+						</Flex>
+						<div className='px-5 py-2' style={{ pointerEvents: !connected ? 'none' as any : ''}}>
 							<Sender
-								onSubmit={() => {}}
-								allowSpeech={{
-									recording,
-									onRecordingChange: (nextRecording) => {
-										console.log(
-											'Dogtiti ~ Page ~ nextRecording:',
-											nextRecording
-										);
-
-										setRecording(nextRecording);
-									},
+								onSubmit={handleSubmit}
+								value={textInput}
+								onKeyDown={(e) => {
+								if (e.key === "Enter" && !e.shiftKey) {
+									e.preventDefault();
+									e.stopPropagation();
+									handleSubmit();
+								}
 								}}
+								disabled={!connected}
+								prefix={
+									<MediaButtons
+										videoRef={videoRef}
+										supportsVideo={true}
+										onVideoStreamChange={setVideoStream}
+									/>
+								}
+							/>
+							<video
+								style={{
+									position: 'absolute',
+									top: 70,
+									right: 20,
+									maxWidth: 300,
+									borderRadius: 10,
+									border: '1px solid #333',
+									display: !videoStream ? 'none': 'auto'
+								}}
+								ref={videoRef}
+								autoPlay
+								playsInline
 							/>
 						</div>
 					</Flex>
@@ -402,53 +415,7 @@
 							]}
 						/>
 					</Flex>
-<<<<<<< HEAD
-				</div>
-				<Flex justify='center'>
-					<Button
-					    type={ connected ? 'primary': 'default' }
-						onClick={connected ? disconnect : connect}
-						icon={connected? <PauseCircleTwoTone /> : <PlayCircleTwoTone /> }
-					/>
 				</Flex>
-				<div className='px-5 py-2' style={{ pointerEvents: !connected ? 'none' as any : ''}}>
-					<Sender
-						onSubmit={handleSubmit}
-						value={textInput}
-						onKeyDown={(e) => {
-						if (e.key === "Enter" && !e.shiftKey) {
-							e.preventDefault();
-							e.stopPropagation();
-							handleSubmit();
-						}
-						}}
-						disabled={!connected}
-						prefix={
-							<MediaButtons
-								videoRef={videoRef}
-								supportsVideo={true}
-								onVideoStreamChange={setVideoStream}
-							/>
-						}
-					/>
-					<video
-						style={{
-							position: 'absolute',
-							top: 70,
-							right: 20,
-							maxWidth: 300,
-							borderRadius: 10,
-							border: '1px solid #333',
-							display: !videoStream ? 'none': 'auto'
-						}}
-						ref={videoRef}
-						autoPlay
-						playsInline
-					/>
-				</div>
-=======
-				</Flex>
->>>>>>> 3d183838
 			</Content>
 		</Layout>
 	);
